--- conflicted
+++ resolved
@@ -1,10 +1,6 @@
 pub mod tuple {
     use std::ops;
-<<<<<<< HEAD
-    #[derive(Debug, Clone, PartialEq)]
-=======
     #[derive(Debug, Clone, Copy, PartialEq)]
->>>>>>> a4b2d70e
     pub struct Tuple {
         pub x: f32,
         pub y: f32,
@@ -17,17 +13,10 @@
             Tuple { x, y, z, w }
         }
         pub fn is_point(&self) -> bool {
-<<<<<<< HEAD
-            return if self.w == 1.0 { true } else { false };
-        }
-        pub fn is_vector(&self) -> bool {
-            return if self.w == 0.0 { true } else { false };
-=======
             self.w == 1.0
         }
         pub fn is_vector(&self) -> bool {
             self.w == 0.0
->>>>>>> a4b2d70e
         }
         pub fn magnitude(&self) -> f32 {
             let mut sum = 0.0;
@@ -392,11 +381,7 @@
 }
 pub mod colour {
     use std::ops;
-<<<<<<< HEAD
-    #[derive(Debug, Clone, PartialEq)]
-=======
     #[derive(Debug, Clone,Copy, PartialEq)]
->>>>>>> a4b2d70e
     pub struct Colour {
         pub red: f32,
         pub green: f32,
@@ -440,30 +425,17 @@
             match self.red {
                 x if x < 0.0 => red = 0,
                 x if x > 1.0 => red = max,
-<<<<<<< HEAD
-                _ => red = (self.red * max as f32).round() as usize,
-            }
-            match self.green {
-                x if x < 0.0 => green = 0,
-                x if x > 1.0 => green = max,
-                _ => green = (self.green * max as f32).round() as usize,
-=======
                 x => red = (x * max as f32).round() as usize,
             }        
             match self.green {
                 x if x < 0.0 => green = 0,
                 x if x > 1.0 => green = max,
                 x => green = (x * max as f32).round() as usize,
->>>>>>> a4b2d70e
             }
             match self.blue {
                 x if x < 0.0 => blue = 0,
                 x if x > 1.0 => blue = max,
-<<<<<<< HEAD
-                _ => blue = (self.blue * max as f32).round() as usize,
-=======
                 x => blue = (x * max as f32).round() as usize,
->>>>>>> a4b2d70e
             }
             (red, green, blue)
         }
@@ -621,24 +593,14 @@
 pub mod canvas {
     use crate::colour::Colour;
     pub struct Canvas {
-<<<<<<< HEAD
-        pub(crate) width: usize,
-        pub(crate) height: usize,
-=======
         width: usize,
         height: usize,
->>>>>>> a4b2d70e
         pixels: Vec<Colour>,
     }
 
     impl Canvas {
-<<<<<<< HEAD
-        pub(crate) fn new(width: usize, height: usize, colour: Colour) -> Canvas {
-            let pixel_vec: Vec<Colour> = vec![colour; width * height];
-=======
         pub fn new(width: usize, height: usize, colour: Colour) -> Canvas {
             let pixel_vec: Vec<Colour> = vec!(colour; width * height);
->>>>>>> a4b2d70e
             Canvas {
                 width,
                 height,
@@ -646,11 +608,7 @@
             }
         }
         pub fn write_pixel(&mut self, width: usize, height: usize, colour: Colour) {
-<<<<<<< HEAD
-            if width < self.width && height < self.height {
-=======
             if ( width < self.width ) && ( height < self.height ) {
->>>>>>> a4b2d70e
                 let loc = height * self.width + width;
                 self.pixels[loc] = colour;
             } else {
@@ -662,36 +620,12 @@
             self.pixels[loc]
         }
         pub fn to_ppm(&self) -> String {
-<<<<<<< HEAD
-            //write canvas to disk as ppm
-=======
             /*
             convert canvas to ppm
             */
->>>>>>> a4b2d70e
 
             const MAX_LENGTH : usize = 70;
             let mut column = 0;
-<<<<<<< HEAD
-            let mut row = 0;
-            //let mut line_length = 0;
-            //const max_length : usize = 70;
-            let mut str = format!("P3\n{} {}\n255\n", self.width, self.height);
-            for pixel in &self.pixels {
-                str.push_str(&format!(
-                    "{} {} {}",
-                    pixel.normalize(255).0,
-                    pixel.normalize(255).1,
-                    pixel.normalize(255).2,
-                ));
-                column += 1;
-                if column >= self.width {
-                    column = 0;
-                    row += 1;
-                    str.push_str("\n");
-                } else {
-                    str.push_str(" ");
-=======
             let mut str = format!("P3\n{} {}\n255\n", self.width, self.height);
             let mut new_line = String::new();
             for pixel in &self.pixels {
@@ -717,7 +651,6 @@
                         str.push_str(&new_line);
                         new_line = String::new();
                     }
->>>>>>> a4b2d70e
                 }
             }
             str
@@ -794,11 +727,7 @@
             let str = a.to_ppm();
             let mut lines = str.lines();
             let mut line: &str;
-<<<<<<< HEAD
-            for i in 1..4 {
-=======
             for _i in 1..4 {
->>>>>>> a4b2d70e
                 lines.next();
             }
             match lines.next() {
@@ -826,11 +755,7 @@
             let str = a.to_ppm();
             let mut lines = str.lines();
             let mut line: &str;
-<<<<<<< HEAD
-            for i in 1..4 {
-=======
             for _ in 1..4 {
->>>>>>> a4b2d70e
                 lines.next();
             }
             match lines.next() {
@@ -904,23 +829,11 @@
 }
 pub mod run {
     pub fn run() {
-<<<<<<< HEAD
-        use crate::canvas;
-        use crate::colour;
-        use crate::projectile;
-        use crate::tuple;
-=======
         use crate::{tuple, projectile, canvas, colour};
->>>>>>> a4b2d70e
         use std::fs;
 
         let mut projectiles: Vec<projectile::Projectile> = Vec::new();
         let mut canv = canvas::Canvas::new(100, 100, colour::WHITE);
-<<<<<<< HEAD
-        let mut stop: bool = false;
-        let mut step = 0;
-=======
->>>>>>> a4b2d70e
         let stepsize: f32 = 100.0;
         let grav = tuple::vector(0.0, -9.81, 0.0);
         projectiles.push(projectile::Projectile::new(
@@ -931,20 +844,11 @@
             tuple::point(0.0, 2.0, 0.0),
             tuple::vector(15.0, 30.0, 0.0),
         ));
-<<<<<<< HEAD
-        while !stop {
-            step += 1;
-            for projectile in &mut projectiles {
-                let x = projectile.pos.x as isize;
-                let y = canv.height as isize - projectile.pos.y.round() as isize;
-                if x < canv.width as isize && x >= 0 && y < canv.height as isize && y >= 0 {
-=======
         'outer: loop {
             for projectile in &mut projectiles {
                 let x = projectile.pos.x as isize;
                 let y = canv.get_height() as isize - projectile.pos.y.round() as isize;
                 if (x < canv.get_width() as isize) && (x >= 0) && (y < canv.get_height() as isize) && (y >= 0) {
->>>>>>> a4b2d70e
                     //write pixel if in frame
                     canv.write_pixel(x as usize, y as usize, colour::BLACK);
                 }
@@ -952,20 +856,14 @@
                     println!("end");
                     break 'outer;
                 }
-<<<<<<< HEAD
-                projectile.pos = projectile.pos.clone() + projectile.vel.clone() / stepsize;
-                projectile.vel = projectile.vel.clone() + grav.clone() / stepsize;
-=======
                 projectile.pos = projectile.pos + projectile.vel/stepsize;
                 projectile.vel = projectile.vel + grav/stepsize;
->>>>>>> a4b2d70e
             }
         }
         fs::write("pic.ppm", canv.to_ppm()).expect("Error writing image to disk");
     }
 }
 pub mod matrix {
-<<<<<<< HEAD
     pub struct Matrix {
         values: Vec<f32>,
         size: usize,
@@ -1049,7 +947,4 @@
             assert_eq!(m.value_at(3, 2), 15.5);
         }
     }
-=======
-    pub struct Matrix {}
->>>>>>> a4b2d70e
 }